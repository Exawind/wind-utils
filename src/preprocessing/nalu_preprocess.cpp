//  Copyright 2016 National Renewable Energy Laboratory
//
//  Licensed under the Apache License, Version 2.0 (the "License");
//  you may not use this file except in compliance with the License.
//  You may obtain a copy of the License at
//
//      http://www.apache.org/licenses/LICENSE-2.0
//
//  Unless required by applicable law or agreed to in writing, software
//  distributed under the License is distributed on an "AS IS" BASIS,
//  WITHOUT WARRANTIES OR CONDITIONS OF ANY KIND, either express or implied.
//  See the License for the specific language governing permissions and
//  limitations under the License.
//

/** \file
 *
 * Nalu Preprocessing Utility
 *
 * Usage:
 *    `mpiexec -np 1 nalu_preprocess -i nalu_preprocess.yaml`
 *
 */

#include "preprocessing/PreProcessDriver.h"
#include "core/KokkosWrappers.h"

#include "stk_util/parallel/Parallel.hpp"

#include "stk_util/environment/OptionsSpecification.hpp"
#include "stk_util/environment/ParseCommandLineArgs.hpp"
#include "stk_util/environment/ParsedOptions.hpp"

#include <iostream>
#include <memory>
#include <fstream>

int main(int argc, char** argv)
{
    stk::ParallelMachine comm = stk::parallel_machine_init(&argc, &argv);
    Kokkos::initialize(argc, argv);

    std::string inpfile;
    stk::OptionsSpecification desc(
        "Nalu preprocessor utility. Valid options are");
    desc.add_options()
        ("help,h", "Show this help message")
        ("input-file,i",
         "Input file with preprocessor options",
         stk::TargetPointer<std::string>(&inpfile),
         stk::DefaultValue<std::string>("nalu_preprocess.yaml"));

    stk::ParsedOptions vmap;
    stk::parse_command_line_args(
        argc, const_cast<const char**>(argv), desc, vmap);

    if (vmap.count("help")) {
        if (!stk::parallel_machine_rank(comm))
            std::cout << desc << std::endl;
        return 0;
    }

    std::ifstream fin(inpfile.c_str());
    if (!fin.good()) {
        if (!stk::parallel_machine_rank(comm)) {
            std::cout << "Cannot find input file: " << inpfile << std::endl;
        }
        return 1;
    }

    if (stk::parallel_machine_rank(comm) == 0) {
        std::cout << "\nNalu Preprocessing Utility" << "\n"
                  << "Input file: " << inpfile << std::endl;
    }
<<<<<<< HEAD
    Kokkos::DefaultExecutionSpace{}.print_configuration(std::cout);
=======

>>>>>>> 77ac3abc
    {
        sierra::nalu::PreProcessDriver preprocess(comm, inpfile);
        preprocess.run();
    }

    Kokkos::finalize_all();

    stk::parallel_machine_finalize();
    return 0;
}<|MERGE_RESOLUTION|>--- conflicted
+++ resolved
@@ -72,11 +72,9 @@
         std::cout << "\nNalu Preprocessing Utility" << "\n"
                   << "Input file: " << inpfile << std::endl;
     }
-<<<<<<< HEAD
+
     Kokkos::DefaultExecutionSpace{}.print_configuration(std::cout);
-=======
 
->>>>>>> 77ac3abc
     {
         sierra::nalu::PreProcessDriver preprocess(comm, inpfile);
         preprocess.run();
